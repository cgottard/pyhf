"""Minuit Optimizer Class."""
from .. import default_backend, exceptions
from .mixins import OptimizerMixin
import scipy
import iminuit


class minuit_optimizer(OptimizerMixin):
    """
    Optimizer that uses iminuit.Minuit.migrad.
    """

    __slots__ = ['name', 'errordef', 'steps']

<<<<<<< HEAD
    def __init__(self, verbose=False, ncall=500000, errordef=None, steps=1000):
=======
    def __init__(self, *args, **kwargs):
>>>>>>> 27f35e98
        """
        Create MINUIT Optimizer.

        .. note::

            ``errordef`` should be 1.0 for a least-squares cost function and 0.5
            for negative log-likelihood function. See page 37 of
            http://hep.fi.infn.it/minuit.pdf. This parameter is sometimes
            called ``UP`` in the ``MINUIT`` docs.


        Args:
            errordef (`float`): See minuit docs. Default is 1.0.
            steps (`int`): Number of steps for the bounds. Default is 1000.
        """
        self.name = 'minuit'
        self.errordef = kwargs.pop('errordef', 1)
        self.steps = kwargs.pop('steps', 1000)
        super().__init__(*args, **kwargs)

    def _get_minimizer(
        self, objective_and_grad, init_pars, init_bounds, fixed_vals=None, do_grad=False
    ):

        step_sizes = [(b[1] - b[0]) / float(self.steps) for b in init_bounds]
        fixed_vals = fixed_vals or []
        # Minuit wants True/False for each parameter
        fixed_bools = [False] * len(init_pars)
        for index, val in fixed_vals:
            fixed_bools[index] = True
            init_pars[index] = val

        # Minuit requires jac=callable
        if do_grad:
            wrapped_objective = lambda pars: objective_and_grad(pars)[0]
            jac = lambda pars: objective_and_grad(pars)[1]
        else:
            wrapped_objective = objective_and_grad
            jac = None

        kwargs = dict(
            fcn=wrapped_objective,
            grad=jac,
            start=init_pars,
            error=step_sizes,
            limit=init_bounds,
            fix=fixed_bools,
            print_level=self.verbose,
            errordef=self.errordef,
        )
        return iminuit.Minuit.from_array_func(**kwargs)

    def _minimize(
        self,
        minimizer,
        func,
        x0,
        do_grad=False,
        bounds=None,
        fixed_vals=None,
        return_uncertainties=False,
<<<<<<< HEAD
        return_correlation=False,
=======
        options={},
>>>>>>> 27f35e98
    ):

        """
        Same signature as :func:`scipy.optimize.minimize`.

        Note: an additional `minuit` is injected into the fitresult to get the
        underlying minimizer.

        Minimizer Options:
            maxiter (`int`): maximum number of iterations. Default is 100000.
            return_uncertainties (`bool`): Return uncertainties on the fitted parameters. Default is off.

        Returns:
            fitresult (scipy.optimize.OptimizeResult): the fit result
        """
<<<<<<< HEAD
        mm = self._make_minuit(objective, data, pdf, init_pars, par_bounds, fixed_vals)
        result = mm.migrad(ncall=self.ncall)

        if return_correlation:
            cov = mm.hesse(maxcall=0)
            corr = mm.matrix(correlation=True, skip_fixed=False)

        assert result
        bestfit_pars = np.asarray([v for k, v in mm.values.items()])
        if return_uncertainties:
            bestfit_pars = np.asarray([(v, mm.errors[k]) for k, v in mm.values.items()])
        if return_correlation:
            bestfit_pars = np.asarray([(it[1], mm.errors[it[0]], corr[idx]) for idx, it in enumerate(mm.values.items())])
        bestfit_value = mm.fval

        if return_fitted_val:
            return bestfit_pars, bestfit_value          
        return bestfit_pars
=======
        maxiter = options.pop('maxiter', self.maxiter)
        return_uncertainties = options.pop('return_uncertainties', False)
        if options:
            raise exceptions.Unsupported(
                f"Unsupported options were passed in: {list(options.keys())}."
            )

        minimizer.migrad(ncall=maxiter)
        # Following lines below come from:
        # https://github.com/scikit-hep/iminuit/blob/22f6ed7146c1d1f3274309656d8c04461dde5ba3/src/iminuit/_minimize.py#L106-L125
        message = "Optimization terminated successfully."
        if not minimizer.valid:
            message = "Optimization failed."
            fmin = minimizer.fmin
            if fmin.has_reached_call_limit:
                message += " Call limit was reached."
            if fmin.is_above_max_edm:
                message += " Estimated distance to minimum too large."

        n = len(x0)
        hess_inv = default_backend.ones((n, n))
        if minimizer.valid:
            hess_inv = minimizer.np_covariance()

        unc = None
        if return_uncertainties:
            unc = minimizer.np_errors()

        return scipy.optimize.OptimizeResult(
            x=minimizer.np_values(),
            unc=unc,
            success=minimizer.valid,
            fun=minimizer.fval,
            hess_inv=hess_inv,
            message=message,
            nfev=minimizer.ncalls,
            njev=minimizer.ngrads,
            minuit=minimizer,
        )
>>>>>>> 27f35e98
<|MERGE_RESOLUTION|>--- conflicted
+++ resolved
@@ -12,11 +12,7 @@
 
     __slots__ = ['name', 'errordef', 'steps']
 
-<<<<<<< HEAD
-    def __init__(self, verbose=False, ncall=500000, errordef=None, steps=1000):
-=======
     def __init__(self, *args, **kwargs):
->>>>>>> 27f35e98
         """
         Create MINUIT Optimizer.
 
@@ -78,11 +74,8 @@
         bounds=None,
         fixed_vals=None,
         return_uncertainties=False,
-<<<<<<< HEAD
         return_correlation=False,
-=======
         options={},
->>>>>>> 27f35e98
     ):
 
         """
@@ -98,26 +91,6 @@
         Returns:
             fitresult (scipy.optimize.OptimizeResult): the fit result
         """
-<<<<<<< HEAD
-        mm = self._make_minuit(objective, data, pdf, init_pars, par_bounds, fixed_vals)
-        result = mm.migrad(ncall=self.ncall)
-
-        if return_correlation:
-            cov = mm.hesse(maxcall=0)
-            corr = mm.matrix(correlation=True, skip_fixed=False)
-
-        assert result
-        bestfit_pars = np.asarray([v for k, v in mm.values.items()])
-        if return_uncertainties:
-            bestfit_pars = np.asarray([(v, mm.errors[k]) for k, v in mm.values.items()])
-        if return_correlation:
-            bestfit_pars = np.asarray([(it[1], mm.errors[it[0]], corr[idx]) for idx, it in enumerate(mm.values.items())])
-        bestfit_value = mm.fval
-
-        if return_fitted_val:
-            return bestfit_pars, bestfit_value          
-        return bestfit_pars
-=======
         maxiter = options.pop('maxiter', self.maxiter)
         return_uncertainties = options.pop('return_uncertainties', False)
         if options:
@@ -156,5 +129,4 @@
             nfev=minimizer.ncalls,
             njev=minimizer.ngrads,
             minuit=minimizer,
-        )
->>>>>>> 27f35e98
+        )